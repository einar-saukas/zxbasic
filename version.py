#/usr/bin/env python
<<<<<<< HEAD
VERSION = '1.2.8-s771'
=======
VERSION = '1.2.8-s770'
>>>>>>> 9842879a
<|MERGE_RESOLUTION|>--- conflicted
+++ resolved
@@ -1,6 +1,2 @@
 #/usr/bin/env python
-<<<<<<< HEAD
-VERSION = '1.2.8-s771'
-=======
-VERSION = '1.2.8-s770'
->>>>>>> 9842879a
+VERSION = '1.2.8-s770'